#include "chisq_detres.h"
#include "task_utils.h"
#include <filesystem>
#include <map>
#include <string>
using namespace std;

// *************************************************************

DeterminantResidualFit::DeterminantResidualFit(XMLHandler& xmlin,
                                               KBObsHandler* kboh,
                                               XMLHandler& xmlout,
                                               const string& outfile_stub)
    : ChiSquare() {
  KBOH = kboh;
  Kmat = 0;
  Kinv = 0;
  try {
    XMLHandler xmlf(xmlin, "DeterminantResidualFit");

    bool verbose = false;
    if (xml_tag_count(xmlf, "Verbose") > 0)
      verbose = true;
    stringstream logger;
    logger.precision(12);

    //  get sampling mode and names of input files
    XMLHandler xmlr(xmlin, "KBObservables");
    MCSamplingInfo sampinfo(xmlr);
    if (sampinfo != KBOH->getSamplingInfo()) {
      // KBOH->setSamplingInfo(sampinfo);
      // logger << "MCSamplingInfo reset in KBObsHandler in
      // DeterminantResidualFit"<<endl;}
      throw(std::invalid_argument("KBObservables MCSamplingInfo does not match "
                                  "that of the KBObsHandler"));
    }

    //  read the input file lists to find the data

    set<string> sampfiles;
    if (xmlr.query_unique_to_among_children("SamplingData")) {
      XMLHandler xmlp(xmlr, "SamplingData");
      {
        list<XMLHandler> infxml;
        infxml = xmlp.find("FileName");
        for (list<XMLHandler>::iterator it = infxml.begin(); it != infxml.end();
             ++it) {
          ArgsHandler xmls(*it);
          string fname(xmls.getString("FileName"));
          sampfiles.insert(fname);
        }
      }
    }
    if (sampfiles.empty()) {
      logger << "No sampling files given" << endl;
      return;
    }

    // speecify the folder name for the output
    // TODO: change outputs
    string outstub;
    xmlreadif(xmlin, "OutputStub", outstub, "DeterminantResidualFit");

    //  first set up the K or K^(-1) matrix
    uint numfitparams;
    int k1 = xmlf.count_among_children("KtildeMatrix");
    int k2 = xmlf.count_among_children("KtildeMatrixInverse");
    if ((k1 + k2) != 1)
      throw(std::invalid_argument(
          "A single KtildeMatrix or KtildeMatrixInverse tag must be present"));
    const vector<DecayChannelInfo>* dcptr;
    if (k1 == 1) {
      Kmat = new KtildeMatrixCalculator(xmlf, true);
      numfitparams = Kmat->getNumberOfParameters();
      dcptr = &(Kmat->getDecayChannelInfos());
    } else {
      Kinv = new KtildeInverseCalculator(xmlf, true);
      numfitparams = Kinv->getNumberOfParameters();
      dcptr = &(Kinv->getDecayChannelInfos());
    }

    // get set of particle names
    set<string> pnames;
    for (vector<DecayChannelInfo>::const_iterator dct = dcptr->begin();
         dct != dcptr->end(); dct++) {
      pnames.insert(dct->getParticle1Name());
      pnames.insert(dct->getParticle2Name());
    }

    //  assign mu  (negative value means use determinant itself)
    omega_mu = -1.0;
    xmlreadif(xmlin, "OmegaMu", omega_mu, "DeterminantResidualFit");
    logger << "Omega mu = " << omega_mu << endl;

    //  get format for energies/mass (in terms of product with
    //  lattice time spacing or a ratio with reference mass)
    bool energy_ratios = true;
    {
      string reply;
      xmlreadif(xmlin, "DefaultEnergyFormat", reply, "DeterminantResidualFit");
      if ((reply == "reference_ratio") || (reply.empty()))
        energy_ratios = true;
      else if (reply == "time_spacing_product")
        energy_ratios = false;
      else
        throw(std::invalid_argument("Invalid <DefaultEnergyFormat> tag"));
    }

    //  Loop over the different MC ensembles to get information
    //  about all needed parameters.  Particle masses, anisotropy,
    //  parameters should be associated with the ensemble.

    map<MCEnsembleInfo, set<MCObsInfo>> needed_keys;
    set<MCEnsembleInfo> ensembles;
    map<MCEnsembleInfo, MCObsInfo> ref_at_mass;
    map<MCEnsembleInfo, MCObsInfo> anisotropy;
    map<MCEnsembleInfo, map<string, MCObsInfo>> particle_masses;
    map<KBObsInfo, double> fixed_values;

    list<XMLHandler> xmlen = xmlf.find("MCEnsembleParameters");
    for (list<XMLHandler>::iterator it = xmlen.begin(); it != xmlen.end();
         ++it) {
      MCEnsembleInfo mcens(*it);
      if (ensembles.find(mcens) != ensembles.end())
        throw(std::invalid_argument("Duplicate MC ensemble"));
      ensembles.insert(mcens);
      set<MCObsInfo>& kset = needed_keys[mcens];
      string pname;
      MCObsInfo rkey;
      // get lattice spacing times reference scale info
      read_obs(*it, "ReferenceMassTimeSpacingProduct", false, rkey, kset, pname,
               mcens, fixed_values);
      ref_at_mass.insert(make_pair(mcens, rkey));
      if (!energy_ratios) {
        kset.erase(rkey);
      } // remove ref_at_mass from kset
        // get anisotropy info
      if (xml_tag_count(*it, "LatticeAnisotropy") == 1) {
        read_obs(*it, "LatticeAnisotropy", false, rkey, kset, pname, mcens,
                 fixed_values);
        anisotropy.insert(make_pair(mcens, rkey));
      }
      // get particle mass infos
      map<string, MCObsInfo> pmap;
      list<XMLHandler> xmlp = it->find("ParticleMass");
      for (list<XMLHandler>::iterator pt = xmlp.begin(); pt != xmlp.end();
           ++pt) {
        read_obs(*pt, "ParticleMass", true, rkey, kset, pname, mcens,
                 fixed_values);
        if (pmap.find(pname) != pmap.end())
          throw(std::invalid_argument("Duplicate particle masses"));
        pmap.insert(make_pair(pname, rkey));
      }
      //  now check that all decay particles have available masses
      bool pcheck = (pmap.size() >= pnames.size());
      set<string>::const_iterator pnt = pnames.begin();
      while ((pnt != pnames.end()) && (pcheck)) {
        pcheck = (pmap.find(*pnt) != pmap.end());
        ++pnt;
      }
      if (!pcheck)
        throw(std::runtime_error("A particle does not have available mass"));
      particle_masses.insert(make_pair(mcens, pmap));
    }
    if (ensembles.empty())
      throw(std::invalid_argument("No ensembles listed in input XML"));

    //  Loop over the KB quantization blocks to get the lab-frame
    //  energies infos.

    vector<KBObsInfo> labenergies;
    vector<MCEnsembleInfo> blockens;
    map<MCEnsembleInfo, uint> ensemble_idmap;

    list<XMLHandler> xmlkb = xmlf.find("KBBlock");
    uint blockcount = 0;
    uint numresiduals = 0;
    uint ensemblecount = 0;
    for (list<XMLHandler>::iterator it = xmlkb.begin(); it != xmlkb.end();
         ++it) {
      BoxQuantization* bqptr = new BoxQuantization(*it, Kmat, Kinv);
      BQ.push_back(bqptr);
      MCEnsembleInfo mcens(*it);
      if (ensembles.find(*it) == ensembles.end())
        throw(
            std::invalid_argument("KBBlock associated with unknown ensemble"));
      blockens.push_back(mcens);
      if (ensemble_idmap.find(mcens) == ensemble_idmap.end()) {
        ensemble_idmap.insert(make_pair(mcens, ensemblecount));
        ensemblecount++;
      }
      set<MCObsInfo>& kset = needed_keys[mcens];
      uint nres = 0;
      MCObsInfo rkey;
      list<XMLHandler> xmlee = it->find("LabFrameEnergy");
      for (list<XMLHandler>::iterator eet = xmlee.begin(); eet != xmlee.end();
           ++eet) {
        read_obs(*eet, "LabFrameEnergy", rkey, kset);
        labenergies.push_back(KBObsInfo(mcens, rkey));
        nres++;
        numresiduals++;
      }
      if (nres == 0)
        throw(std::invalid_argument(
            "No energies available in at least one block"));
      nres_per_block.push_back(nres);
      blockcount++;
    }
    if (blockcount == 0) {
      throw(std::runtime_error("No data to analyze"));
    }

    // get QuantizationCondition
    string qctype;
    xmlreadif(xmlf, "QuantizationCondition", qctype, "DeterminantResidualFit");
    if (qctype.empty()) {
      throw(std::invalid_argument("QuantizationCondition tag must be present"));
    }
    BoxQuantization* bqptr_dummy = BQ[0];
    try {
      qctype_enum = bqptr_dummy->getQuantCondTypeFromString(qctype).value();
      if (qctype_enum == BoxQuantization::KtildeB) {
        if (k2 == 1) {
          throw(std::invalid_argument(
              "KtildeMatrixInverse cannot be used with StildeCB or KtildeB"));
        }
      }
      if (qctype_enum == BoxQuantization::KtildeinvB) {
        if (k1 == 1) {
          throw(std::invalid_argument(
              "KtildeMatrix cannot be used with StildeinvCB or KtildeinvB"));
        }
      }
    } catch (std::bad_optional_access&) {
      throw(std::invalid_argument("Invalid QuantizationCondition tag"));
    }

    //  connect files for input

    KBOH->connectSamplingFiles(sampfiles, needed_keys, verbose);
    logger << KBOH->getCurrentLog().str();
    KBOH->clearLog();

    //  get number of resamplings.  For bootstrap, all ensembles
    //  must have same bootstrap parameters.  For jackknife,
    //  all ensembles must have the SAME number of bins.

    uint nsamplings = KBOH->getNumberOfResamplings();
    if (KBOH->isJackknifeMode()) {
      for (set<MCEnsembleInfo>::const_iterator et = ensembles.begin();
           et != ensembles.end(); ++et) {
        if (KBOH->getNumberOfBins(*et) != nsamplings) {
          throw(std::invalid_argument(
              "All ensembles must have same number of jackknife bins"));
        }
      }
    }

    if (numresiduals != labenergies.size())
      throw(std::runtime_error("Mismatch in residual sizes"));
    if (nsamplings == 0)
      throw(std::runtime_error(
          "Samplings numbers do not match for all ensembles"));

    Ecm_over_mref.resize(numresiduals);
    ensemble_id.resize(numresiduals);
    Bmat.resize(numresiduals);
    vector<const RVector*> labenergyvalues(numresiduals);
    vector<vector<RVector>> qcmsq_over_mrefsq(numresiduals);

    //  insert all of the fixed values into KBOH

    for (map<KBObsInfo, double>::const_iterator fx = fixed_values.begin();
         fx != fixed_values.end(); ++fx) {
      KBOH->putFixedValue(fx->first, fx->second, KBOH->getNumberOfResamplings(),
                          true);
    }

    //  read the reference mass time-spacing products for each ensemble into
    //  memory; evaluate reference lengths and particle masses for each ensemble

    for (map<MCEnsembleInfo, MCObsInfo>::iterator et = ref_at_mass.begin();
         et != ref_at_mass.end(); ++et) {
      const MCEnsembleInfo& mcens = et->first;
      uint nsamp = KBOH->getNumberOfResamplings();
      KBObsInfo atrefmasskey(mcens, et->second);
      const RVector& atrefmass0 = KBOH->getFullAndSamplingValues(atrefmasskey);
      if (atrefmass0.size() != (nsamp + 1))
        throw(std::runtime_error("Resampling size mismatch in KBfit"));
      KBObsInfo scalekey(mcens, MCObsInfo("KBScale"));
      KBOH->putFullAndSamplings(scalekey, atrefmass0, true);
      KBOH->eraseSamplings(atrefmasskey);

      // get the reference length

      uint Llat = mcens.getLatticeXExtent();
      if ((mcens.getLatticeYExtent() != Llat) ||
          (mcens.getLatticeZExtent() != Llat))
        throw(
            std::runtime_error("KBfit only works for LxLxL spatial lattices"));
      const RVector& atrefmass = KBOH->getFullAndSamplingValues(scalekey);
      if (atrefmass.size() != (nsamp + 1))
        throw(std::runtime_error("Resampling size mismatch in KBfit"));
      MCObsInfo obskey("LengthReference");
      KBObsInfo lengthkey(mcens, obskey);
      {
        RVector buff(nsamp + 1);
        if (anisotropy.find(mcens) == anisotropy.end()) { // isotropic case
          for (uint k = 0; k <= nsamp; ++k)
            buff[k] = atrefmass[k] * double(Llat);
        } else {
          KBObsInfo anisotropykey(mcens, anisotropy[mcens]);
          const RVector& anisotropy =
              KBOH->getFullAndSamplingValues(anisotropykey);
          if (anisotropy.size() != (nsamp + 1))
            throw(std::runtime_error("Resampling size mismatch in KBfit"));
          for (uint k = 0; k <= nsamp; ++k)
            buff[k] = atrefmass[k] * double(Llat) * anisotropy[k];
        }
        KBOH->putFullAndSamplings(lengthkey, buff);
      }

      //  get particle masses (form ratios if energy_ratio false)

      map<string, MCObsInfo>& pmap = particle_masses[mcens];
      for (set<string>::const_iterator pt = pnames.begin(); pt != pnames.end();
           ++pt) {
        KBObsInfo masskey(mcens, pmap[*pt]);
        const RVector& mass = KBOH->getFullAndSamplingValues(
            masskey); // reads from file, gets into memory
        bool not_fixed = (fixed_values.find(masskey) == fixed_values.end());
        if ((!energy_ratios) && (not_fixed)) {
          RVector massratio(mass);
          if (massratio.size() != atrefmass.size())
            throw(
                std::runtime_error("Size mismatch while forming mass ratios"));
          for (uint kk = 0; kk < massratio.size(); ++kk)
            massratio[kk] /= atrefmass[kk];
          KBOH->putFullAndSamplings(masskey, massratio, true);
        }
      }
    }

    //  now evaluate Ecm and the box matrices
    //  for each block and each resampling

    uint indstart = 0;
    for (uint blocknum = 0; blocknum < nres_per_block.size(); ++blocknum) {
      uint nres = nres_per_block[blocknum];
      if (verbose) {
        logger << "Setting up box matrix and Ecm for block number " << blocknum
               << endl;
        logger << "Number of energy levels = " << nres << endl;
      }
      uint indstop = indstart + nres;
      BoxQuantization* bqptr = BQ[blocknum];
      logger << "MomRay " << bqptr->getMomRay()
             << "   P^2 = " << bqptr->getTotalMomentumIntegerSquared()
             << " Box Irrep " << bqptr->getLittleGroupBoxIrrep() << endl;
      const MCEnsembleInfo& mcens = blockens[blocknum];
      uint mcensid = ensemble_idmap[mcens];
      uint nsamp = KBOH->getNumberOfResamplings();
      map<string, MCObsInfo>& pmap = particle_masses[mcens];

      KBObsInfo lengthkey(mcens, MCObsInfo("LengthReference"));
      const RVector& mrefL = KBOH->getFullAndSamplingValues(lengthkey);
      KBObsInfo scalekey(mcens, MCObsInfo("KBScale"));
      const RVector& atrefmass = KBOH->getFullAndSamplingValues(scalekey);

      uint nchan = bqptr->getNumberOfDecayChannels();
      vector<const RVector*> particlemass1(nchan), particlemass2(nchan);
      for (uint ci = 0; ci < nchan; ++ci) {
        const DecayChannelInfo& chan = bqptr->getDecayChannelInfo(ci);
        const string& pname1 = chan.getParticle1Name();
        const string& pname2 = chan.getParticle2Name();
        KBObsInfo mass1key(mcens, pmap[pname1]);
        KBObsInfo mass2key(mcens, pmap[pname2]);
        particlemass1[ci] = &(KBOH->getFullAndSamplingValues(mass1key));
        particlemass2[ci] = &(KBOH->getFullAndSamplingValues(mass2key));
      }

      //  now evaluate Ecm/mref and the box matrix Bmat for each lab energy
      //  and each resampling  (form ratios if energy_ratio false)

      for (uint resind = indstart; resind < indstop; ++resind) {
        Ecm_over_mref[resind].resize(nsamp + 1);
        ensemble_id[resind] = mcensid;
        Bmat[resind].resize(nsamp + 1);
        qcmsq_over_mrefsq[resind].resize(nsamp + 1);
        const RVector* labenergy =
            &(KBOH->getFullAndSamplingValues(labenergies[resind]));
        if (!energy_ratios) {
          RVector labenergyratio(*labenergy);
          if (labenergyratio.size() != atrefmass.size())
            throw(std::runtime_error(
                "Size mismatch while forming energy ratios"));
          for (uint kk = 0; kk < labenergyratio.size(); ++kk)
            labenergyratio[kk] /= atrefmass[kk];
          labenergy = &(KBOH->putFullAndSamplings(labenergies[resind],
                                                  labenergyratio, true));
        }
        labenergyvalues[resind] = labenergy;
      }
      for (uint b = 0; b <= nsamp; ++b) {
        bqptr->setRefMassL(mrefL[b]);
        for (uint ci = 0; ci < bqptr->getNumberOfDecayChannels(); ++ci) {
          bqptr->setMassesOverRef(ci, (*(particlemass1[ci]))[b],
                                  (*(particlemass2[ci]))[b]);
        }
        for (uint resind = indstart; resind < indstop; ++resind) {
          const double& Elab = (*(labenergyvalues[resind]))[b];
          Ecm_over_mref[resind][b] = bqptr->getEcmOverMrefFromElab(Elab);
          bqptr->getQcmsqOverMrefsqFromElab(Elab, qcmsq_over_mrefsq[resind][b]);
          bqptr->getBoxMatrixFromEcm(Ecm_over_mref[resind][b], Bmat[resind][b]);
        }
      }
      for (uint resind = indstart; resind < indstop; ++resind) {
        logger << "   LabEnergyValue = " << (*(labenergyvalues[resind]))[0]
               << "  Ecm/mref = " << Ecm_over_mref[resind][0] << endl;
      }
      indstart += nres;
    }

    //  Create a folder with project name if it does not already exist,
    //  and inside that folder create a folder with the QuantCond,
    //  where the output files will be stored.
    filesystem::path project_dir = filesystem::path(outstub);
    filesystem::path quant_cond_dir = project_dir / qctype;
    std::error_code ec;
    if (!filesystem::exists(quant_cond_dir)) {
      if (!filesystem::create_directories(quant_cond_dir, ec)) {
        if (ec) {
          throw(
              std::runtime_error("Error creating directory: " + ec.message()));
        }
      }
    }
    // Now move into folder
    filesystem::current_path(quant_cond_dir);

    // output Ecm_over_mref, qcmsq_over_mref, Bmat samplings to file, if
    // requested

    string fstub(tidyString(outfile_stub));
    if (!fstub.empty()) {
      logger << "Outputting Ecm/mref, qcmsq/mrefsq, Box matrix elements to "
                "samplings files with stub "
             << fstub << endl;
      std::vector<SamplingsPutHandler*> sampput(ensemble_idmap.size(), 0);
      bool overwrite = true;
      for (map<MCEnsembleInfo, uint>::const_iterator it =
               ensemble_idmap.begin();
           it != ensemble_idmap.end(); ++it) {
        string fname(fstub);
        fname += ".hdf5[/ens" + make_string(it->second) + "]";
        SamplingsPutHandler* sp =
            new SamplingsPutHandler(KBOH->getBinsInfo(it->first),
                                    KBOH->getSamplingInfo(), fname, overwrite);
        sampput[it->second] = sp;
      }
      for (uint resind = 0; resind < numresiduals; ++resind) {
        uint ensid = ensemble_id[resind];
        const MCObsInfo& mkey = labenergies[resind].getMCObsInfo();
        // write Ecm/mref
        MCObsInfo Ecmkey(string("Ecm_mref[") + mkey.getObsName() + "]",
                         mkey.getObsIndex());
        sampput[ensid]->putData(Ecmkey, Ecm_over_mref[resind]);
        // write qcmsq/mrefsq for each channel
        uint nchan = qcmsq_over_mrefsq[resind][0].size();
        for (uint chan = 0; chan < nchan; ++chan) {
          MCObsInfo qcmsqkey(string("qcmsq_mrefsq[") + make_string(chan) +
                                 "][" + mkey.getObsName() + "]",
                             mkey.getObsIndex());
          uint nb = qcmsq_over_mrefsq[resind].size();
          RVector buff(nb);
          for (uint b = 0; b < nb; ++b)
            buff[b] = qcmsq_over_mrefsq[resind][b][chan];
          sampput[ensid]->putData(qcmsqkey, buff);
        }
      }
      // write out the Box matrix elements for each Elab
      uint indstart = 0;
      for (uint blocknum = 0; blocknum < nres_per_block.size(); ++blocknum) {
        uint nres = nres_per_block[blocknum];
        uint indstop = indstart + nres;
        BoxQuantization* bqptr = BQ[blocknum];
        for (uint row = 0; row < bqptr->getBasisSize(); ++row)
          for (uint col = 0; col < bqptr->getBasisSize(); ++col) {
            string belemname = bqptr->getKeyString(row, col);
            for (uint resind = indstart; resind < indstop; ++resind) {
              const MCObsInfo& ekey = labenergies[resind].getMCObsInfo();
              // TODO: revert quick/dirty fix for too long of names; just enumerate the energies
              MCObsInfo bkey(belemname + "[" + to_string(resind) + "]",
                             ekey.getObsIndex());
              uint nb = Bmat[resind].size();
              RVector buffre(nb), buffim(nb);
              for (uint b = 0; b < nb; ++b) {
                buffre[b] = Bmat[resind][b](row, col).real();
                buffim[b] = Bmat[resind][b](row, col).imag();
              }
              sampput[ensemble_id[resind]]->putData(bkey, buffre);
              bkey.setToImaginaryPart();
              sampput[ensemble_id[resind]]->putData(bkey, buffim);
            }
          }
        indstart += nres;
      }
      // close files
      for (uint k = 0; k < ensemble_idmap.size(); ++k) {
        delete sampput[k];
      }
    }

    KBOH->clearSamplings();
    initialize_base(numfitparams, numresiduals, nsamplings);
    xmlformat("DeterminantResidualConstruction", logger.str(), xmlout);
  } catch (const std::exception& xp) {
    string msg("Construction of DeterminantResidualFit failed: ");
    msg += xp.what();
    cout << msg << endl;
    clear();
    throw(std::runtime_error(msg));
  }
}

DeterminantResidualFit::~DeterminantResidualFit() { clear(); }

void DeterminantResidualFit::clear() {
  for (uint k = 0; k < BQ.size(); ++k)
    delete BQ[k];
  delete Kmat;
  delete Kinv;
  BQ.clear();
}

void DeterminantResidualFit::evalResidualsAndInvCovCholesky(
    const vector<double>& fitparams) {
  cout.precision(12);
<<<<<<< HEAD
  cout << "evalResidualsAndInvCovCholeksy:  resampling_index =" <<resampling_index<<endl;
=======
  cout << "evalResidualsAndInvCovCholeksy:"
          "  resampling_index =" << resampling_index <<endl;
>>>>>>> f1ff1133
  if (Kmat != 0)
    Kmat->setParameterValues(fitparams);
  else
    Kinv->setParameterValues(fitparams);
  RealSymmetricMatrix cov(nresiduals, 0.0);
  uint indstart = 0;
  bool bootstrap = KBOH->isBootstrapMode();
  vector<vector<double>> res(nresiduals,
                             vector<double>(Ecm_over_mref[0].size()));
  for (uint blocknum = 0; blocknum < nres_per_block.size(); ++blocknum) {
    uint nbres = nres_per_block[blocknum];
    BoxQuantization* bqptr = BQ[blocknum];
    uint nssize = Ecm_over_mref[indstart].size();
    for (uint k = 0; k < nbres; ++k) {
      uint kk = indstart + k;
      res[kk].resize(nssize);
      for (uint b = 0; b < nssize; ++b) {
        res[kk][b] = bqptr->getOmegaFromEcm(omega_mu, Ecm_over_mref[kk][b],
                                            Bmat[kk][b], qctype_enum).real();
      }
    }
    for (uint k = 0; k < nbres; ++k) {
      // cout << "Ecm_over_mref["<<k+indstart<<"] =
      // "<<Ecm_over_mref[k+indstart][resampling_index]<<endl;
      residuals[k + indstart] = res[k + indstart][resampling_index];
    }
    indstart += nbres;
  }

  // evaluate covariances; set covariances between different ensembles to zero
  for (uint k = 0; k < nresiduals; ++k)
    for (uint j = 0; j <= k; ++j) {
      if ((j == k) || (ensemble_id[k] == ensemble_id[j]))
        cov(k, j) = (bootstrap) ? KBOH->boot_covariance(res[k], res[j])
                                : KBOH->jack_covariance(res[k], res[j]);
    }

  CholeskyDecomposer CD;

  CD.getCholeskyOfInverse(cov, inv_cov_cholesky);
}

void DeterminantResidualFit::guessInitialFitParamValues(
    vector<double>& fitparams) const {
  if (Kmat != 0)
    fitparams = Kmat->getParameterValues();
  else
    fitparams = Kinv->getParameterValues();
}

void DeterminantResidualFit::getFitParamMCObsInfo(
    vector<MCObsInfo>& fitinfos) const {
  const vector<KFitParamInfo>* fpptr = 0;
  if (Kmat != 0)
    fpptr = &(Kmat->getFitParameterInfos());
  else
    fpptr = &(Kinv->getFitParameterInfos());
  fitinfos.resize(fpptr->size());
  for (uint k = 0; k < fitinfos.size(); ++k) {
    fitinfos[k] = MCObsInfo((*fpptr)[k].getMCObsName());
  }
}

void DeterminantResidualFit::do_output(XMLHandler& xmlout) const {
  xmlout.set_root("DeterminantResidualFit");
  XMLHandler xmlK;
  if (Kmat != 0)
    Kmat->output(xmlK);
  else
    Kinv->output(xmlK);
  xmlout.put_child(xmlK);
}

const std::vector<KFitParamInfo>&
DeterminantResidualFit::getFitParamInfos() const {
  if (Kmat != 0)
    return Kmat->getFitParameterInfos();
  else
    return Kinv->getFitParameterInfos();
}

// *********************************************************************<|MERGE_RESOLUTION|>--- conflicted
+++ resolved
@@ -536,12 +536,8 @@
 void DeterminantResidualFit::evalResidualsAndInvCovCholesky(
     const vector<double>& fitparams) {
   cout.precision(12);
-<<<<<<< HEAD
-  cout << "evalResidualsAndInvCovCholeksy:  resampling_index =" <<resampling_index<<endl;
-=======
   cout << "evalResidualsAndInvCovCholeksy:"
           "  resampling_index =" << resampling_index <<endl;
->>>>>>> f1ff1133
   if (Kmat != 0)
     Kmat->setParameterValues(fitparams);
   else
